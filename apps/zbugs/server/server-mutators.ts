import {type ServerTransaction, type UpdateValue} from '@rocicorp/zero';
import type {TransactionSql} from 'postgres';
import {assert} from '../../../packages/shared/src/asserts.ts';
import {type AuthData} from '../shared/auth.ts';
import {
  createMutators,
  type AddCommentArgs,
  type AddEmojiArgs,
  type CreateIssueArgs,
} from '../shared/mutators.ts';
import {schema, type Schema} from '../shared/schema.ts';
import {notify} from './notify.ts';

export type PostCommitTask = () => Promise<void>;
type MutatorTx = ServerTransaction<Schema, TransactionSql>;

export function createServerMutators(
  authData: AuthData | undefined,
  postCommitTasks: PostCommitTask[],
) {
  const mutators = createMutators(authData);

  return {
    ...mutators,

    issue: {
      ...mutators.issue,

      async create(tx: MutatorTx, {id, title, description}: CreateIssueArgs) {
        await mutators.issue.create(tx, {
          id,
          title,
          description,
        });

        assert(tx.location === 'server');
        await notify(
          tx,
          authData,
          {kind: 'create-issue', issueID: id},
          postCommitTasks,
        );
      },

      async update(
        tx: MutatorTx,
        args: {id: string} & UpdateValue<typeof schema.tables.issue>,
      ) {
<<<<<<< HEAD
        const oldIssue = await tx.query.issue.where('id', args.id).one();
        assert(oldIssue);

        const isAssigneeChange =
          args.assigneeID !== undefined &&
          args.assigneeID !== oldIssue.assigneeID;
        const previousAssigneeID = isAssigneeChange
          ? oldIssue.assigneeID
          : undefined;

        await mutators.issue.update(tx, args);
=======
        await mutators.issue.update(tx, {
          ...args,
          modified: Date.now(),
        });
>>>>>>> 40f95da8

        assert(tx.location === 'server');
        await notify(
          tx,
          authData,
          {
            kind: 'update-issue',
            issueID: args.id,
            update: args,
          },
          postCommitTasks,
        );
      },

      async addLabel(
        tx: MutatorTx,
        {issueID, labelID}: {issueID: string; labelID: string},
      ) {
        await mutators.issue.addLabel(tx, {issueID, labelID});

        assert(tx.location === 'server');
        await notify(
          tx,
          authData,
          {
            kind: 'update-issue',
            issueID,
            update: {id: issueID},
          },
          postCommitTasks,
        );
      },

      async removeLabel(
        tx: MutatorTx,
        {issueID, labelID}: {issueID: string; labelID: string},
      ) {
        await mutators.issue.removeLabel(tx, {issueID, labelID});

        assert(tx.location === 'server');
        await notify(
          tx,
          authData,
          {
            kind: 'update-issue',
            issueID,
            update: {id: issueID},
          },
          postCommitTasks,
        );
      },
    },

    emoji: {
      ...mutators.emoji,

<<<<<<< HEAD
      async addToIssue(tx, args: AddEmojiArgs) {
        await mutators.emoji.addToIssue(tx, args);
=======
      async addToIssue(tx: MutatorTx, args: AddEmojiArgs) {
        await mutators.emoji.addToIssue(tx, {
          ...args,
          created: Date.now(),
        });

        assert(tx.location === 'server');
>>>>>>> 40f95da8
        await notify(
          tx,
          authData,
          {
            kind: 'add-emoji-to-issue',
            issueID: args.subjectID,
            emoji: args.unicode,
          },
          postCommitTasks,
        );
      },

<<<<<<< HEAD
      async addToComment(tx, args: AddEmojiArgs) {
        await mutators.emoji.addToComment(tx, args);
=======
      async addToComment(tx: MutatorTx, args: AddEmojiArgs) {
        await mutators.emoji.addToComment(tx, {
          ...args,
          created: Date.now(),
        });
>>>>>>> 40f95da8

        const comment = await tx.query.comment
          .where('id', args.subjectID)
          .one();
        assert(comment);
        assert(tx.location === 'server');
        await notify(
          tx,
          authData,
          {
            kind: 'add-emoji-to-comment',
            issueID: comment.issueID,
            commentID: args.subjectID,
            emoji: args.unicode,
          },
          postCommitTasks,
        );
      },
    },

    comment: {
      ...mutators.comment,

      async add(tx: MutatorTx, {id, issueID, body}: AddCommentArgs) {
        await mutators.comment.add(tx, {
          id,
          issueID,
          body,
        });
        assert(tx.location === 'server');
        await notify(
          tx,
          authData,
          {
            kind: 'add-comment',
            issueID,
            commentID: id,
            comment: body,
          },
          postCommitTasks,
        );
      },

      async edit(tx: MutatorTx, {id, body}: {id: string; body: string}) {
        await mutators.comment.edit(tx, {id, body});

        const comment = await tx.query.comment.where('id', id).one();
        assert(comment);

        assert(tx.location === 'server');
        await notify(
          tx,
          authData,
          {
            kind: 'edit-comment',
            issueID: comment.issueID,
            commentID: id,
            comment: body,
          },
          postCommitTasks,
        );
      },
    },
  } as const;
}<|MERGE_RESOLUTION|>--- conflicted
+++ resolved
@@ -46,24 +46,10 @@
         tx: MutatorTx,
         args: {id: string} & UpdateValue<typeof schema.tables.issue>,
       ) {
-<<<<<<< HEAD
-        const oldIssue = await tx.query.issue.where('id', args.id).one();
-        assert(oldIssue);
-
-        const isAssigneeChange =
-          args.assigneeID !== undefined &&
-          args.assigneeID !== oldIssue.assigneeID;
-        const previousAssigneeID = isAssigneeChange
-          ? oldIssue.assigneeID
-          : undefined;
-
-        await mutators.issue.update(tx, args);
-=======
         await mutators.issue.update(tx, {
           ...args,
           modified: Date.now(),
         });
->>>>>>> 40f95da8
 
         assert(tx.location === 'server');
         await notify(
@@ -120,10 +106,6 @@
     emoji: {
       ...mutators.emoji,
 
-<<<<<<< HEAD
-      async addToIssue(tx, args: AddEmojiArgs) {
-        await mutators.emoji.addToIssue(tx, args);
-=======
       async addToIssue(tx: MutatorTx, args: AddEmojiArgs) {
         await mutators.emoji.addToIssue(tx, {
           ...args,
@@ -131,7 +113,6 @@
         });
 
         assert(tx.location === 'server');
->>>>>>> 40f95da8
         await notify(
           tx,
           authData,
@@ -144,16 +125,11 @@
         );
       },
 
-<<<<<<< HEAD
-      async addToComment(tx, args: AddEmojiArgs) {
-        await mutators.emoji.addToComment(tx, args);
-=======
       async addToComment(tx: MutatorTx, args: AddEmojiArgs) {
         await mutators.emoji.addToComment(tx, {
           ...args,
           created: Date.now(),
         });
->>>>>>> 40f95da8
 
         const comment = await tx.query.comment
           .where('id', args.subjectID)
