--- conflicted
+++ resolved
@@ -72,34 +72,6 @@
     }
     return q;
   },
-<<<<<<< HEAD
-);
-
-export const issueDetail = namedQuery(
-  'issueDetail',
-  (idField: 'shortID' | 'id', id: string | number, userID: string) =>
-    builder.issue
-      .where(idField, id)
-      .related('emoji', emoji => emoji.related('creator'))
-      .related('creator')
-      .related('assignee')
-      .related('labels')
-      .related('viewState', viewState =>
-        viewState.where('userID', userID).one(),
-      )
-      .related('notificationState', q => q.where('userID', userID).one())
-      .related('comments', comments =>
-        comments
-          .related('creator')
-          .related('emoji', emoji => emoji.related('creator'))
-          // One more than we display so we can detect if there are more to load.
-          .limit(INITIAL_COMMENT_LIMIT + 1)
-          .orderBy('created', 'desc')
-          .orderBy('id', 'desc'),
-      )
-      .one(),
-);
-=======
 
   issueDetail: (
     auth: AuthData | undefined,
@@ -114,6 +86,7 @@
         .related('creator')
         .related('assignee')
         .related('labels')
+        .related('notificationState', q => q.where('userID', userID).one())
         .related('viewState', viewState =>
           viewState.where('userID', userID).one(),
         )
@@ -163,7 +136,6 @@
       .where('subjectID', subjectID ?? '')
       .related('creator', creator => creator.one()),
 });
->>>>>>> 9e4c6932
 
 export type ListContext = {
   readonly href: string;
