--- conflicted
+++ resolved
@@ -4,11 +4,7 @@
   "version": "0.1.0",
   "type": "module",
   "dependencies": {
-<<<<<<< HEAD
-    "@rocicorp/reflect": "0.33.0-canary.2",
-=======
     "@rocicorp/reflect": "0.33.0",
->>>>>>> 138c2996
     "esbuild": "^0.18.3",
     "firebase-admin": "^11.10.1",
     "pkg-up": "^4.0.0",
