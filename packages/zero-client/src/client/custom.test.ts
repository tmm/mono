--- conflicted
+++ resolved
@@ -394,13 +394,8 @@
       mutators: {
         issue: {
           createAndReadCreated: async (
-<<<<<<< HEAD
-            tx,
-            args: InsertValue<typeof schema.tables.issue> & {id: string},
-=======
             tx: MutatorTx,
             args: InsertValue<typeof schema.tables.issue>,
->>>>>>> 40f95da8
           ) => {
             await tx.mutate.issue.insert(args);
             const readIssue = must(
