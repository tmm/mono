{
  "name": "@rocicorp/reflect",
  "description": "",
<<<<<<< HEAD
  "version": "0.33.0-canary.2",
=======
  "version": "0.33.0",
>>>>>>> 138c2996
  "license": "SEE LICENSE IN https://roci.dev/terms.html",
  "type": "module",
  "main": "index.js",
  "module": "index.js",
  "types": "index.d.ts",
  "bin": {
    "reflect": "cli.js"
  },
  "scripts": {
    "build": "node tool/build.js",
    "format": "prettier --ignore-path .gitignore --write *",
    "check-format": "prettier --ignore-path .gitignore --check *",
    "check-types": "tsc --noEmit",
    "lint": "eslint --ext .ts,.tsx,.js,.jsx tool/",
    "//": "Force is used to ensure reflect-shared is rebuilt picking up the latest version from this package.json",
    "prepack": "turbo run test --force",
    "postpack": "node tool/check-version.js && node tool/check-ambient-context.js"
  },
  "dependencies": {
    "@badrap/valita": "^0.2.10",
    "@google-cloud/firestore": "^6.6.1",
    "@inquirer/confirm": "^2.0.9",
    "@inquirer/input": "^1.2.8",
    "@rocicorp/lock": "^1.0.1",
    "@rocicorp/logger": "^5.2.0",
    "@rocicorp/resolver": "^1.0.0",
    "devtools-protocol": "^0.0.1179426",
    "esbuild": "^0.18.3",
    "firebase": "9.23.0",
    "firebase-functions": "^4.4.0",
    "get-port": "^7.0.0",
    "is-port-reachable": "^4.0.0",
    "miniflare": "^3.20230717.0",
    "nanoid": "^4.0.2",
    "open": "^9.1.0",
    "picocolors": "^1.0.0",
    "pkg-up": "^4.0.0",
    "semver": "^7.5.3",
    "validate-npm-package-name": "^5.0.0",
    "ws": "^8.13.0",
    "yargs": "^17.4.1"
  },
  "devDependencies": {
    "@types/node": "^18.16.0",
    "reflect-cli": "0.31.0",
    "reflect-client": "0.0.0",
    "reflect-server": "0.0.0",
    "reflect-shared": "0.0.0"
  },
  "peerDependencies": {
    "wrangler": "^2.13.0"
  },
  "files": [
    "cli.js",
    "client.d.ts",
    "client.js",
    "index.d.ts",
    "index.js",
    "server.d.ts",
    "server.js",
    "bin/cli.js",
    "script-templates/dev-script.js",
    "script-templates/prod-script.js",
    "bin/templates"
  ],
  "directories": {
    "template": "bin/templates"
  },
  "exports": {
    ".": "./index.js",
    "./client": "./client.js",
    "./server": "./server.js"
  },
  "eslintConfig": {
    "extends": "@rocicorp/eslint-config",
    "env": {
      "node": true
    }
  },
  "prettier": "@rocicorp/prettier-config"
}<|MERGE_RESOLUTION|>--- conflicted
+++ resolved
@@ -1,11 +1,7 @@
 {
   "name": "@rocicorp/reflect",
   "description": "",
-<<<<<<< HEAD
-  "version": "0.33.0-canary.2",
-=======
   "version": "0.33.0",
->>>>>>> 138c2996
   "license": "SEE LICENSE IN https://roci.dev/terms.html",
   "type": "module",
   "main": "index.js",
