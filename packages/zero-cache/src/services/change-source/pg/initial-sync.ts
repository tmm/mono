--- conflicted
+++ resolved
@@ -173,19 +173,12 @@
   } finally {
     await replicationSession.end();
     await sql.end();
-<<<<<<< HEAD
-    // Postgres sometimes gets stuck on the COMMIT of the read transaction
-    // after running COPY TO. No need to bother waiting for that, since the
-    // results of the COPY TO have already been returned by the pool.
-    void copyPool.end().catch(e => lc.error?.(e));
-=======
     // Postgres sometimes hangs on COMMIT after running COPY TO, even though
     // the latter successfully completes. The completion of the COMMIT is
     // unimportant for a READONLY transaction, especially given that the
     // copiers have all completed their work. As a workaround, avoid
     // blocking on closing this client. The connection do eventually close.
     void copyPool.end().catch(e => lc.error?.('error closing copyPool', e));
->>>>>>> 9b27a728
   }
 }
 
