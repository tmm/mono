{
  "name": "@rocicorp/reflect",
  "description": "",
<<<<<<< HEAD
  "version": "0.10.1",
=======
  "version": "0.10.2",
>>>>>>> 20343249
  "repository": {
    "type": "git",
    "url": "git+https://github.com/rocicorp/reflect.git"
  },
  "license": "SEE LICENSE IN https://roci.dev/terms.html",
  "main": "out/reflect.js",
  "module": "out/reflect.js",
  "types": "out/reflect.d.ts",
  "type": "module",
  "scripts": {
    "format": "prettier --write 'src/**/*.{js,jsx,json,ts,tsx,html,css,md}' '*.{cjs,js,jsx,json,ts,tsx,html,css,md}'",
    "check-format": "prettier --check 'src/**/*.{js,jsx,json,ts,tsx,html,css,md}' '*.{cjs,js,jsx,json,ts,tsx,html,css,md}'",
    "lint": "eslint --ext .ts,.tsx,.js,.jsx src/",
    "test": "web-test-runner",
    "test:watch": "web-test-runner --watch",
    "types:check": "tsc --noEmit",
    "build-dts": "rm -rf out/.dts/ && tsc --emitDeclarationOnly --outDir out/.dts/ && rollup --config rollup.config.js && rm -rf out/.dts",
    "build-min": "esbuild --bundle --target=es2018 --outfile=out/reflect.js --format=esm src/mod.ts --minify --mangle-props=^_",
    "build": "rm -rf out && npm run build-dts && npm run build-min",
    "prepack": "npm run lint && npm run test && npm run build"
  },
  "devDependencies": {
    "@esm-bundle/chai": "^4.3.4-fix.0",
    "@rocicorp/logger": "^2.2.0",
    "@types/sinon": "^10.0.11",
    "@typescript-eslint/eslint-plugin": "^5.12.0",
    "@web/dev-server-esbuild": "^0.3.3",
    "@web/test-runner": "^0.15.0",
    "@web/test-runner-playwright": "^0.9.0",
    "esbuild": "^0.16.2",
    "eslint": "^8.9.0",
    "mocha": "^9.2.1",
    "nanoid": "^3.3.1",
    "prettier": "^2.5.1",
    "replicache": "^11.3.2",
    "rollup": "^2.70.1",
    "rollup-plugin-dts": "^4.2.0",
    "sinon": "^13.0.1",
    "tdigest": "rocicorp/tdigest#v0.2.0",
    "typescript": "^4.5.5",
    "zod": "^3.11.6"
  },
  "files": [
    "out/reflect.d.ts",
    "out/reflect.js"
  ]
}<|MERGE_RESOLUTION|>--- conflicted
+++ resolved
@@ -1,11 +1,7 @@
 {
   "name": "@rocicorp/reflect",
   "description": "",
-<<<<<<< HEAD
-  "version": "0.10.1",
-=======
   "version": "0.10.2",
->>>>>>> 20343249
   "repository": {
     "type": "git",
     "url": "git+https://github.com/rocicorp/reflect.git"
